--- conflicted
+++ resolved
@@ -17,18 +17,6 @@
 path = "src/lib.rs"
 
 [dependencies]
-<<<<<<< HEAD
-cargo-llvm-cov = "0.5.27"
-ethnum = "1.3.2"
-hex = "0.4.3"
-rbtree = "0.1.5"
-halo2_proofs = {git="https://github.com/orochi-network/halo2", tag="v0_0_2"}
-halo2curves = {git="https://github.com/privacy-scaling-explorations/halo2curves", tag="0.3.2"}
-ff = "0.13.0"
-group = "0.13.0"
-rand_core = "0.6.4"
-rand = "0.8.5"
-=======
 halo2_proofs = { workspace = true }
 halo2curves = { workspace = true }
 ff = { workspace = true }
@@ -39,5 +27,4 @@
 ethnum = { workspace = true }
 hex = { workspace = true }
 rbtree = { workspace = true }
->>>>>>> 2b2a238f
 itertools = "0.12.1"