extern crate alloc;
use crate::{base::Base, error::Error};
use alloc::vec::Vec;
use rbtree::RBTree;

/// Basic Memory Instruction
#[derive(Debug, Clone, Copy, PartialEq, Eq, PartialOrd, Ord)]
pub enum MemoryInstruction {
    /// Write to memory
    Write,

    /// Read from memory
    Read,
}

/// Trace record struct of [AbstractTraceRecord](crate::machine::AbstractTraceRecord)
#[derive(Debug, Clone, Copy, PartialEq, Eq)]
pub struct TraceRecord<K, V, const S: usize, const T: usize>
where
    K: Base<S>,
    V: Base<T>,
{
    time_log: u64,
    stack_depth: u64,
    instruction: MemoryInstruction,
    address: K,
    value: V,
}

impl<K, V, const S: usize, const T: usize> TraceRecord<K, V, S, T>
where
    K: Base<S>,
    V: Base<T>,
{
    /// Return the tuple representation of the trace record
    pub fn get_tuple(&self) -> (u64, u64, MemoryInstruction, K, V) {
        (
            self.time_log,
            self.stack_depth,
            self.instruction,
            self.address,
            self.value,
        )
    }
}

#[derive(Debug)]
/// Cell interaction enum where K is the address and V is the value
pub enum CellInteraction<K, V> {
    /// Interactive with a single cell
    SingleCell(MemoryInstruction, K, V),

    /// Interactive with 2 cells
    /// Opcode concated(K,V) lo(K,V) hi(K,V)
    DoubleCell(MemoryInstruction, K, V, K, V, K, V),
}

/// Context of machine
pub trait AbstractContext<M, K, V>
where
    K: Ord,
    Self: core::fmt::Debug + Sized,
    M: AbstractMachine<K, V>,
{
    /// Get the memory
    fn memory(&mut self) -> &'_ mut RBTree<K, V>;

    /// Set the stack depth
    fn set_stack_depth(&mut self, stack_depth: u64);

    /// Set the time log
    fn set_time_log(&mut self, time_log: u64);

    /// Set the stack pointer
    fn set_stack_ptr(&mut self, stack_ptr: K);

    /// Get the stack pointer
    fn stack_ptr(&self) -> K;

    /// Get the current stack depth
    fn stack_depth(&self) -> u64;

    /// Get the time log
    fn time_log(&self) -> u64;
}

/// Public trait for all instructions.
pub trait AbstractInstruction<M, K, V>
where
    K: Ord,
    Self: core::fmt::Debug + Sized,
    M: AbstractMachine<K, V>,
{
    /// Execute the instruction on the context
    fn exec(&self, machine: &mut M::Machine);
}

/// Trace record
/// TIME_LOG, STACK_DEPTH, INSTRUCTION, ADDRESS, VALUE,  
pub trait AbstractTraceRecord<K, V>
where
    K: Ord,
    Self: Ord,
{
    /// Create a new trace record
    fn new(
        time_log: u64,
        stack_depth: u64,
        instruction: MemoryInstruction,
        address: K,
        value: V,
    ) -> Self;

    /// Get the time log
    fn time_log(&self) -> u64;

    /// Get the stack depth
    fn stack_depth(&self) -> u64;

    /// Get the address
    fn address(&self) -> K;

    /// Get the value
    fn value(&self) -> V;

    /// Get the instruction
    fn instruction(&self) -> MemoryInstruction;
}

/// The abstract machine that will be implemented by particular machine
pub trait AbstractMachine<K, V>
where
    Self: Sized,
    K: Ord,
{
    /// The type of machine
    type Machine: AbstractMachine<K, V>;

    /// Context of machine
    type Context: AbstractContext<Self, K, V>;

    /// Instruction set
    type Instruction: AbstractInstruction<Self, K, V>;

    /// Trace record
    type TraceRecord: AbstractTraceRecord<K, V>;

    /// Get the context of abstract machine
    fn context(&mut self) -> &'_ mut Self::Context;

    /// Get the read only context of abstract machine
    fn ro_context(&self) -> &'_ Self::Context;

    /// Get the WORD_SIZE of the addresss pace
    fn word_size(&self) -> K;

    /// Get the base address of the address space
    fn register_start(&self) -> K;

    /// Push the trace record to the trace
    fn track(&mut self, trace: Self::TraceRecord);

    /// Get the execution trace
    fn trace(&self) -> Vec<Self::TraceRecord>;

    /// Get the execution trace
    fn exec(&mut self, instruction: &Self::Instruction);

    /// Get the base address of the memory section
    fn base_address(&self) -> K;

    /// Get the range allocated of the memory section
    fn get_memory_address(&self) -> (K, K);

    /// Get the current stack depth of the machine
    fn get_stack_depth(&self) -> u64;

    /// Get max stack depth of the machine
    fn max_stack_depth(&self) -> u64;
}

/// Abstract RAM machine
pub trait AbstractMemoryMachine<K, V, const S: usize, const T: usize>
where
    K: Base<S>,
    V: Base<T>,
    Self: AbstractMachine<K, V>,
{
    /// Read from memory
    fn read(&mut self, address: K) -> Result<CellInteraction<K, V>, Error> {
        let remain = address % self.word_size();
        if remain.is_zero() {
            // Read on a cell
            let result = self.dummy_read(address);
            let time_log = self.ro_context().time_log();
            self.track(Self::TraceRecord::new(
                time_log,
                self.ro_context().stack_depth(),
                MemoryInstruction::Read,
                address,
                result,
            ));
            self.context().set_time_log(time_log + 1);

            // Return single cell read
            Ok(CellInteraction::SingleCell(
                MemoryInstruction::Read,
                address,
                result,
            ))
        } else {
            // Get the address of 2 cells
            let (addr_lo, addr_hi) = self.compute_address(address, remain);
            let time_log = self.ro_context().time_log();
            // Get the 2 cells
            let val_lo = self.dummy_read(addr_lo);
            let val_hi = self.dummy_read(addr_hi);
            let cell_size = self.word_size().into();
            let part_lo = (address - addr_lo).into();
            let part_hi = cell_size - part_lo;
            let mut buf = [0u8; T];

            // Concat values from 2 cells
            buf[part_hi..cell_size]
                .copy_from_slice(&<V as Into<[u8; T]>>::into(val_hi)[0..part_lo]);
            buf[0..part_hi]
                .copy_from_slice(&<V as Into<[u8; T]>>::into(val_lo)[part_lo..cell_size]);

            // @TODO: Read in the middle of 2 cells need to be translated correctly
            self.track(Self::TraceRecord::new(
                time_log,
                self.ro_context().stack_depth(),
                MemoryInstruction::Read,
                addr_lo,
                val_lo,
            ));

            self.track(Self::TraceRecord::new(
                time_log + 1,
                self.ro_context().stack_depth(),
                MemoryInstruction::Read,
                addr_hi,
                val_hi,
            ));

            self.context().set_time_log(time_log + 2);

            // Return double cells read
            Ok(CellInteraction::DoubleCell(
                MemoryInstruction::Read,
                address,
                V::from(buf),
                addr_lo,
                val_lo,
                addr_hi,
                val_hi,
            ))
        }
    }

    /// Write to memory
    fn write(&mut self, address: K, value: V) -> Result<CellInteraction<K, V>, Error> {
        let remain = address % self.word_size();
        if remain.is_zero() {
            let time_log = self.ro_context().time_log();
            // Write on a cell
            self.context().memory().insert(address, value);
            self.track(Self::TraceRecord::new(
                time_log,
                self.ro_context().stack_depth(),
                MemoryInstruction::Write,
                address,
                value,
            ));

            self.context().set_time_log(time_log + 1);

            // Return single cell write
            Ok(CellInteraction::SingleCell(
                MemoryInstruction::Write,
                address,
                value,
            ))
        } else {
            // Get the address of 2 cells
            let (addr_lo, addr_hi) = self.compute_address(address, remain);
            let time_log = self.ro_context().time_log();
            // Calculate memory address and offset
            let cell_size = self.word_size().into();
            let part_lo: usize = (address - addr_lo).into();
            let part_hi = cell_size - part_lo;

            let val: [u8; T] = value.into();

            // Write the low part of value to the buffer
            let mut buf: [u8; T] = self.dummy_read(addr_lo).into();
            buf[part_lo..cell_size].copy_from_slice(&val[0..part_hi]);
            let val_lo = V::from(buf);

            // Write the high part of value to the buffer
            let mut buf: [u8; T] = self.dummy_read(addr_hi).into();
            buf[0..part_lo].copy_from_slice(&val[part_hi..cell_size]);
            let val_hi = V::from(buf);

            self.context().memory().replace_or_insert(addr_lo, val_lo);
            self.context().memory().replace_or_insert(addr_hi, val_hi);

            // @TODO: Write in the middle of 2 cells need to be translated correctly
            self.track(Self::TraceRecord::new(
                time_log,
                self.ro_context().stack_depth(),
                MemoryInstruction::Write,
                addr_lo,
                val_lo,
            ));

            self.track(Self::TraceRecord::new(
                time_log + 1,
                self.ro_context().stack_depth(),
                MemoryInstruction::Write,
                addr_hi,
                val_hi,
            ));

            self.context().set_time_log(time_log + 2);

            // Return double cells write
            Ok(CellInteraction::DoubleCell(
                MemoryInstruction::Write,
                address,
                value,
                addr_lo,
                val_lo,
                addr_hi,
                val_hi,
            ))
        }
    }

    /// Read from memory (only read one whole cell)
    fn dummy_read(&mut self, address: K) -> V {
        match self.context().memory().get(&address) {
            Some(r) => *r,
            None => V::zero(),
        }
    }

    /// Compute the addresses
    fn compute_address(&self, address: K, remain: K) -> (K, K) {
        let base = address - remain;
        (base, base + self.word_size())
    }
}

/// Abstract stack machine
pub trait AbstractStackMachine<K, V, const S: usize, const T: usize>
where
    K: Base<S>,
    V: Base<T>,
    Self: AbstractMemoryMachine<K, V, S, T>,
{
    /// Push the value to the stack and return stack_depth
    fn push(&mut self, value: V) -> Result<(u64, CellInteraction<K, V>), Error> {
        // Check for stack overflow
        if self.ro_context().stack_depth() == self.max_stack_depth() {
            return Err(Error::StackOverflow);
        }
        // Update stack depth and stack pointer
        let stack_depth = self.ro_context().stack_depth() + 1;
        self.context().set_stack_depth(stack_depth);

        // Push first then update the stack pointer
        let address = self.ro_context().stack_ptr();
        let next_address = address + self.word_size();
        self.context().set_stack_ptr(next_address);

        match self.write(address, value) {
            Ok(v) => Ok((stack_depth, v)),
            Err(e) => Err(e),
        }
    }

    /// Get value from the stack and return stack_depth and value
    fn pop(&mut self) -> Result<(u64, CellInteraction<K, V>), Error> {
        // Check for stack underflow
        if self.ro_context().stack_depth() == 0 {
            return Err(Error::StackUnderflow);
        }
        // Update stack depth and stack pointer
        let stack_depth = self.ro_context().stack_depth() - 1;
        self.context().set_stack_depth(stack_depth);
        let address = self.ro_context().stack_ptr() - self.word_size();
        self.context().set_stack_ptr(address);

        match self.read(address) {
            Ok(v) => Ok((stack_depth, v)),
            Err(e) => Err(e),
        }
    }
}

/// Virtual register structure
#[derive(Debug, Clone, Copy)]
pub struct Register<K>(usize, K);

impl<K> Register<K>
where
    K: Copy,
{
    /// Create a new register
    pub fn new(register_index: usize, register_address: K) -> Self {
        Self(register_index, register_address)
    }

    /// Get the register address
    pub fn address(&self) -> K {
        self.1
    }

    /// Get the register index
    pub fn index(&self) -> usize {
        self.0
    }
}

/// Abstract register machine
pub trait AbstractRegisterMachine<K, V, const S: usize, const T: usize>
where
    K: Base<S>,
    V: Base<T>,
    Self: AbstractMemoryMachine<K, V, S, T>,
{
    /// Set the value of the register
    fn set(&mut self, register: Register<K>, value: V) -> Result<CellInteraction<K, V>, Error> {
        self.write(register.address(), value)
    }

    /// Get the value of the register
    fn get(&mut self, register: Register<K>) -> Result<CellInteraction<K, V>, Error> {
        self.read(register.address())
    }

    /// Create new register from index
    fn new_register(&self, register_index: usize) -> Option<Register<K>>;
}

impl<K, V, const S: usize, const T: usize> AbstractTraceRecord<K, V> for TraceRecord<K, V, S, T>
where
    K: Base<S>,
    V: Base<T>,
{
    fn new(
        time_log: u64,
        stack_depth: u64,
        instruction: MemoryInstruction,
        address: K,
        value: V,
    ) -> Self {
        Self {
            time_log,
            stack_depth,
            instruction,
            address,
            value,
        }
    }

    fn time_log(&self) -> u64 {
        self.time_log
    }

    fn stack_depth(&self) -> u64 {
        self.stack_depth
    }

    fn address(&self) -> K {
        self.address
    }

    fn value(&self) -> V {
        self.value
    }

    fn instruction(&self) -> MemoryInstruction {
        self.instruction
    }
}

impl<K, V, const S: usize, const T: usize> PartialOrd for TraceRecord<K, V, S, T>
where
    K: Base<S>,
    V: Base<T>,
{
    fn partial_cmp(&self, other: &Self) -> Option<core::cmp::Ordering> {
        Some(self.cmp(other))
    }
}

impl<K, V, const S: usize, const T: usize> Ord for TraceRecord<K, V, S, T>
where
    K: Base<S>,
    V: Base<T>,
{
    // Trace records are sorted by address -> time_log -> instruction
    fn cmp(&self, other: &Self) -> core::cmp::Ordering {
        match self.address.cmp(&other.address) {
            core::cmp::Ordering::Equal => {}
            ord => return ord,
        }
<<<<<<< HEAD

        match self.time_log.cmp(&other.time_log) {
=======
        match self.time_log.cmp(&other.time_log) {
            core::cmp::Ordering::Equal => {}
            ord => return ord,
        }
        match self.instruction.cmp(&other.instruction) {
>>>>>>> 2b2a238f
            core::cmp::Ordering::Equal => {
                panic!("Time log never been equal")
            }
            ord => ord,
        }
    }
}

// pub trait KZGMemoryCommitment

#[macro_export]
/// Export macro for implementing [AbstractMemoryMachine](crate::machine::AbstractMemoryMachine) trait
macro_rules! impl_state_machine {
    ($machine_struct: ident) => {
        use zkmemory::machine::AbstractMemoryMachine;

        impl<K, V, const S: usize, const T: usize> AbstractMemoryMachine<K, V, S, T>
            for $machine_struct<K, V, S, T>
        where
            K: Base<S>,
            V: Base<T>,
            Self: AbstractMachine<K, V>,
        {
        }
    };
}

#[macro_export]
/// Export macro for implementing [AbstractRegisterMachine](crate::machine::AbstractRegisterMachine) trait
macro_rules! impl_register_machine {
    ($machine_struct: ident) => {
        use zkmemory::machine::AbstractRegisterMachine;

        impl<K, V, const S: usize, const T: usize> AbstractRegisterMachine<K, V, S, T>
            for $machine_struct<K, V, S, T>
        where
            K: Base<S>,
            V: Base<T>,
            Self: AbstractMemoryMachine<K, V, S, T>,
        {
            fn new_register(
                &self,
                register_index: usize,
            ) -> Option<zkmemory::machine::Register<K>> {
                Some(Register::new(
                    register_index,
                    self.register_start() + K::from(register_index) * K::WORD_SIZE,
                ))
            }
        }
    };
}

#[macro_export]
/// Export macro for implementing [AbstractStackMachine](crate::machine::AbstractStackMachine) trait
macro_rules! impl_stack_machine {
    ($machine_struct: ident) => {
        use zkmemory::machine::AbstractStackMachine;

        impl<K, V, const S: usize, const T: usize> AbstractStackMachine<K, V, S, T>
            for $machine_struct<K, V, S, T>
        where
            K: Base<S>,
            V: Base<T>,
            Self: AbstractMemoryMachine<K, V, S, T>,
        {
        }
    };
}<|MERGE_RESOLUTION|>--- conflicted
+++ resolved
@@ -501,22 +501,16 @@
     K: Base<S>,
     V: Base<T>,
 {
-    // Trace records are sorted by address -> time_log -> instruction
     fn cmp(&self, other: &Self) -> core::cmp::Ordering {
         match self.address.cmp(&other.address) {
             core::cmp::Ordering::Equal => {}
             ord => return ord,
         }
-<<<<<<< HEAD
-
-        match self.time_log.cmp(&other.time_log) {
-=======
-        match self.time_log.cmp(&other.time_log) {
+        match self.instruction.cmp(&other.instruction) {
             core::cmp::Ordering::Equal => {}
             ord => return ord,
         }
-        match self.instruction.cmp(&other.instruction) {
->>>>>>> 2b2a238f
+        match self.time_log.cmp(&other.time_log) {
             core::cmp::Ordering::Equal => {
                 panic!("Time log never been equal")
             }
